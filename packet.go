--- conflicted
+++ resolved
@@ -41,31 +41,13 @@
 
 // PacketAdaptationField represents a packet adaptation field
 type PacketAdaptationField struct {
-<<<<<<< HEAD
 	TransportPrivateData              []byte
 	PCR                               ClockReference // Program clock reference
 	OPCR                              ClockReference // Original Program clock reference. Helps when one TS is copied into another
 	AdaptationExtensionField          PacketAdaptationExtensionField
 	IsOneByteStuffing                 bool // Only used for one byte stuffing - if true, adaptation field will be written as one uint8(0). Not part of TS format
-=======
-	AdaptationExtensionField          *PacketAdaptationExtensionField
-	OPCR                              *ClockReference // Original Program clock reference. Helps when one TS is copied into another
-	PCR                               *ClockReference // Program clock reference
-	TransportPrivateData              []byte
-	TransportPrivateDataLength        int
-	Length                            int
-	StuffingLength                    int  // Only used in writePacketAdaptationField to request stuffing
-	SpliceCountdown                   int  // Indicates how many TS packets from this one a splicing point occurs (Two's complement signed; may be negative)
-	IsOneByteStuffing                 bool // Only used for one byte stuffing - if true, adaptation field will be written as one uint8(0). Not part of TS format
-	RandomAccessIndicator             bool // Set when the stream may be decoded without errors from this point
-	DiscontinuityIndicator            bool // Set if current TS packet is in a discontinuity state with respect to either the continuity counter or the program clock reference
-	ElementaryStreamPriorityIndicator bool // Set when this stream should be considered "high priority"
-	HasAdaptationExtensionField       bool
-	HasOPCR                           bool
->>>>>>> 04fc6f23
 	HasPCR                            bool
 	HasSplicingCountdown              bool
-<<<<<<< HEAD
 	ElementaryStreamPriorityIndicator bool // Set when this stream should be considered "high priority"
 	HasTransportPrivateData           bool
 	RandomAccessIndicator             bool // Set when the stream may be decoded without errors from this point
@@ -76,8 +58,6 @@
 	StuffingLength                    uint8 // Only used in writePacketAdaptationField to request stuffing
 	SpliceCountdown                   int8  // Indicates how many TS packets from this one a splicing point occurs (Two's complement signed; may be negative)
 	Length                            uint8
-=======
->>>>>>> 04fc6f23
 }
 
 // PacketAdaptationExtensionField represents a packet adaptation extension field
@@ -156,11 +136,7 @@
 	}
 
 	// Create header
-<<<<<<< HEAD
-	h = PacketHeader{
-=======
 	return PacketHeader{
->>>>>>> 04fc6f23
 		ContinuityCounter:          uint8(bs[2] & 0xf),
 		HasAdaptationField:         bs[2]&0x20 > 0,
 		HasPayload:                 bs[2]&0x10 > 0,
