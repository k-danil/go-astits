--- conflicted
+++ resolved
@@ -61,9 +61,10 @@
 	return
 }
 
-<<<<<<< HEAD
-func (tdp *tempDataPool) put(payload []byte) {
-	tdp.sp.Put(&payload)
+// put returns reference to the payload slice back to pool
+// don't use the payload after a call to put
+func (ptp *poolTempPayload) put(payload []byte) {
+	ptp.sp.Put(&payload)
 }
 
 var poolOfPackets = &packetPoolS{}
@@ -123,10 +124,4 @@
 		pd = &PESData{}
 	}
 	return
-=======
-// put returns reference to the payload slice back to pool
-// don't use the payload after a call to put
-func (ptp *poolTempPayload) put(payload []byte) {
-	ptp.sp.Put(&payload)
->>>>>>> ad42cd68
 }