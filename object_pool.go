--- conflicted
+++ resolved
@@ -14,34 +14,15 @@
 	},
 }
 
-<<<<<<< HEAD
 // poolOfPacket global variable is used to ease access to pool from any place of the code
 var poolOfPacket = &poolPacket{}
 
 // poolOfPESData global variable is used to ease access to pool from any place of the code
 var poolOfPESData = &poolPESData{}
 
-// poolPacketSlice is a pool of packet references slices
-// you should use it whenever this kind of object created or destroyed
-type poolPacketSlice struct {
-	sp sync.Pool
-}
-
-// get returns the slice of packet references of a zero length and some capacity
-func (pps *poolPacketSlice) get() []*Packet {
-	// Reset slice length to use with append
-	return (*(pps.sp.Get().(*[]*Packet)))[:0]
-}
-
-// put returns reference to packet slice back to pool
-// don't use packet slice after a call to put
-func (pps *poolPacketSlice) put(ps []*Packet) {
-	pps.sp.Put(&ps)
-=======
 // tempPayload is an object containing payload slice
 type tempPayload struct {
 	s []byte
->>>>>>> 6b4447f5
 }
 
 // poolTempPayload is a pool for temporary payload in parseData()
@@ -64,10 +45,9 @@
 }
 
 // put returns reference to the payload slice back to pool
-<<<<<<< HEAD
-// don't use the payload after a call to put
-func (ptp *poolTempPayload) put(payload []byte) {
-	ptp.sp.Put(&payload)
+// Don't use the payload after a call to put
+func (ptp *poolTempPayload) put(payload *tempPayload) {
+	ptp.sp.Put(payload)
 }
 
 // poolPESData represent fabric class for the Packet objects
@@ -105,7 +85,6 @@
 // putSlice returns every Packet in the slice to pool then return the slice itself to poolPacketSlice
 // Don't use this objects after a call to putSlice
 func (pp *poolPacket) putSlice(ps []*Packet) {
-	defer poolOfPacketSlice.put(ps)
 	if pp.sp != nil {
 		for i := range ps {
 			pp.sp.Put(ps[i])
@@ -143,9 +122,4 @@
 	if ppd.sp != nil {
 		ppd.sp.Put(pd)
 	}
-=======
-// Don't use the payload after a call to put
-func (ptp *poolTempPayload) put(payload *tempPayload) {
-	ptp.sp.Put(payload)
->>>>>>> 6b4447f5
 }